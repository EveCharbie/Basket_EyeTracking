# Byte-compiled / optimized / DLL files
__pycache__/
*.py[cod]
*$py.class

# C extensions
*.so

# Distribution / packaging
.Python
build/
develop-eggs/
dist/
downloads/
eggs/
.eggs/
lib/
lib64/
parts/
sdist/
var/
wheels/
share/python-wheels/
*.egg-info/
.installed.cfg
*.egg
MANIFEST

# PyInstaller
#  Usually these files are written by a python script from a template
#  before PyInstaller builds the exe, so as to inject date/other infos into it.
*.manifest
*.spec

# Installer logs
pip-log.txt
pip-delete-this-directory.txt

# Unit test / coverage reports
htmlcov/
.tox/
.nox/
.coverage
.coverage.*
.cache
nosetests.xml
coverage.xml
*.cover
*.py,cover
.hypothesis/
.pytest_cache/
cover/

# Translations
*.mo
*.pot

# Django stuff:
*.log
local_settings.py
db.sqlite3
db.sqlite3-journal

# Flask stuff:
instance/
.webassets-cache

# Scrapy stuff:
.scrapy

# Sphinx documentation
docs/_build/

# PyBuilder
.pybuilder/
target/

# Jupyter Notebook
.ipynb_checkpoints

# IPython
profile_default/
ipython_config.py

# pyenv
#   For a library or package, you might want to ignore these files since the code is
#   intended to run in multiple environments; otherwise, check them in:
# .python-version

# pipenv
#   According to pypa/pipenv#598, it is recommended to include Pipfile.lock in version control.
#   However, in case of collaboration, if having platform-specific dependencies or dependencies
#   having no cross-platform support, pipenv may install dependencies that don't work, or not
#   install all needed dependencies.
#Pipfile.lock

# poetry
#   Similar to Pipfile.lock, it is generally recommended to include poetry.lock in version control.
#   This is especially recommended for binary packages to ensure reproducibility, and is more
#   commonly ignored for libraries.
#   https://python-poetry.org/docs/basic-usage/#commit-your-poetrylock-file-to-version-control
#poetry.lock

# pdm
#   Similar to Pipfile.lock, it is generally recommended to include pdm.lock in version control.
#pdm.lock
#   pdm stores project-wide configurations in .pdm.toml, but it is recommended to not include it
#   in version control.
#   https://pdm.fming.dev/latest/usage/project/#working-with-version-control
.pdm.toml
.pdm-python
.pdm-build/

# PEP 582; used by e.g. github.com/David-OConnor/pyflow and github.com/pdm-project/pdm
__pypackages__/

# Celery stuff
celerybeat-schedule
celerybeat.pid

# SageMath parsed files
*.sage.py

# Environments
.env
.venv
env/
venv/
ENV/
env.bak/
venv.bak/

# Spyder project settings
.spyderproject
.spyproject

# Rope project settings
.ropeproject

# mkdocs documentation
/site

# mypy
.mypy_cache/
.dmypy.json
dmypy.json

# Pyre type checker
.pyre/

# pytype static type analyzer
.pytype/

# Cython debug symbols
cython_debug/

# PyCharm
#  JetBrains specific template is maintained in a separate JetBrains.gitignore that can
#  be found at https://github.com/github/gitignore/blob/main/Global/JetBrains.gitignore
#  and can be added to the global gitignore or merged into this file.  For a more nuclear
#  option (not recommended) you can uncomment the following to ignore the entire idea folder.
#.idea/

<<<<<<< HEAD
.idea/

AllData


figures/

*.png

Videos/
=======
.DS_Store

.idea/

AllData/

figures/
>>>>>>> dee53d5e
<|MERGE_RESOLUTION|>--- conflicted
+++ resolved
@@ -161,23 +161,9 @@
 #  option (not recommended) you can uncomment the following to ignore the entire idea folder.
 #.idea/
 
-<<<<<<< HEAD
 .idea/
-
-AllData
-
-
+*.png
+.DS_Store
+AllData/
 figures/
-
-*.png
-
-Videos/
-=======
-.DS_Store
-
-.idea/
-
-AllData/
-
-figures/
->>>>>>> dee53d5e
+Videos/